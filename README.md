--- conflicted
+++ resolved
@@ -6,13 +6,11 @@
 
 This library implements the concepts and theoretical results described in the article https://hal.inria.fr/hal-01264233.
 
-<<<<<<< HEAD
 In addition, static and dynamic concerns aim to address multi-platform cross-usages, from large to embedded scales.
-=======
+
 ## Requirements
 
-You should have go installed on your system. 
->>>>>>> bd026528
+You should have [Golang](https://golang.org/doc/install) installed on your system.
 
 ## Installation
 
